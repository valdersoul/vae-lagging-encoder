--- conflicted
+++ resolved
@@ -57,16 +57,17 @@
 
 class MonoTextData(object):
     """docstring for MonoTextData"""
-    def __init__(self, fname, max_length=None, vocab=None):
+    def __init__(self, fname, label=False, max_length=None, vocab=None):
         super(MonoTextData, self).__init__()
 
-        self.data, self.vocab, self.dropped = self._read_corpus(fname, max_length, vocab)
+        self.data, self.vocab, self.dropped, self.labels = self._read_corpus(fname, label, max_length, vocab)
 
     def __len__(self):
         return len(self.data)
 
-    def _read_corpus(self, fname, max_length, vocab):
+    def _read_corpus(self, fname, label, max_length, vocab):
         data = []
+        labels = [] if label else None
         dropped = 0
         if not vocab:
             vocab = defaultdict(lambda: len(vocab))
@@ -77,7 +78,12 @@
 
         with open(fname) as fin:
             for line in fin:
-                split_line = line.split()
+                if label:
+                    split_line = line.split('\t')
+                    lb = split_line[0]
+                    split_line = split_line[1].split()
+                else:
+                    split_line = line.split()
                 if len(split_line) < 1:
                     dropped += 1
                     continue
@@ -87,18 +93,14 @@
                         dropped += 1
                         continue
 
-<<<<<<< HEAD
-
-=======
                 if label:
                     labels.append(lb)
->>>>>>> d42b3afc
                 data.append([vocab[word] for word in line.split()])
 
         if isinstance(vocab, VocabEntry):
             return data, vocab, dropped, labels
 
-        return data, VocabEntry(vocab), dropped
+        return data, VocabEntry(vocab), dropped, labels
 
     def _to_tensor(self, batch_data, batch_first, device):
         """pad a list of sequences, and transform them to tensors
